[package]

name = "conrod"
version = "0.22.0"
authors = [
    "Mitchell Nordine <mitchell.nordine@gmail.com>",
    "Sven Nilsen <bvssvni@gmail.com>"
]
keywords = ["ui", "widgets", "immediate-mode", "piston"]
description = "An easy-to-use, immediate-mode, 2D GUI library"
license = "MIT"
readme = "README.md"
repository = "https://github.com/pistondevelopers/conrod.git"
homepage = "https://github.com/pistondevelopers/conrod"
documentation = "http://docs.piston.rs/conrod/conrod/"


[lib]

name = "conrod"
path = "./src/lib.rs"


[dependencies]
bitflags = "0.3.2"
<<<<<<< HEAD
clock_ticks = "0.1.0"
elmesque = "0.9.2"
=======
clock_ticks = "0.0.6"
elmesque = "0.10.0"
>>>>>>> fb937b84
json_io = "0.1.2"
daggy = "0.2.0"
pistoncore-input = "0.8.0"
piston2d-graphics = "0.11.0"
num = "0.1.27"
rand = "0.3.11"
rustc-serialize = "0.3.16"
vecmath = "0.2.0"

[dev-dependencies]
find_folder = "0.3.0"
<<<<<<< HEAD
gfx = "0.8.0"
# gfx_device_gl = "0.5.0"
piston-viewport = "0.2.0"
piston_window = "0.23.0"
piston2d-gfx_graphics = "0.10.0"
piston2d-opengl_graphics = "0.14.0"
pistoncore-glutin_window = "0.15.0"
piston = "0.13.1"
=======
gfx = "0.7.1"
gfx_device_gl = "0.5.0"
piston-viewport = "0.2.0"
piston_window = "0.26.0"
piston2d-gfx_graphics = "0.12.0"
piston2d-opengl_graphics = "0.17.0"
pistoncore-glutin_window = "0.16.0"
piston = "0.13.0"
>>>>>>> fb937b84
<|MERGE_RESOLUTION|>--- conflicted
+++ resolved
@@ -1,7 +1,7 @@
 [package]
 
 name = "conrod"
-version = "0.22.0"
+version = "0.22.1"
 authors = [
     "Mitchell Nordine <mitchell.nordine@gmail.com>",
     "Sven Nilsen <bvssvni@gmail.com>"
@@ -23,13 +23,8 @@
 
 [dependencies]
 bitflags = "0.3.2"
-<<<<<<< HEAD
 clock_ticks = "0.1.0"
-elmesque = "0.9.2"
-=======
-clock_ticks = "0.0.6"
-elmesque = "0.10.0"
->>>>>>> fb937b84
+elmesque = "0.10.1"
 json_io = "0.1.2"
 daggy = "0.2.0"
 pistoncore-input = "0.8.0"
@@ -41,22 +36,10 @@
 
 [dev-dependencies]
 find_folder = "0.3.0"
-<<<<<<< HEAD
 gfx = "0.8.0"
-# gfx_device_gl = "0.5.0"
 piston-viewport = "0.2.0"
-piston_window = "0.23.0"
-piston2d-gfx_graphics = "0.10.0"
-piston2d-opengl_graphics = "0.14.0"
-pistoncore-glutin_window = "0.15.0"
-piston = "0.13.1"
-=======
-gfx = "0.7.1"
-gfx_device_gl = "0.5.0"
-piston-viewport = "0.2.0"
-piston_window = "0.26.0"
-piston2d-gfx_graphics = "0.12.0"
+piston_window = "0.27.0"
+piston2d-gfx_graphics = "0.13.0"
 piston2d-opengl_graphics = "0.17.0"
 pistoncore-glutin_window = "0.16.0"
-piston = "0.13.0"
->>>>>>> fb937b84
+piston = "0.13.1"
