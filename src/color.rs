
use utils::clampf32;
use std::default::Default;
use std::fmt::{Show, Formatter, FormatError};
use std::num::abs;
use std::rand::random;
use std::ascii::OwnedAsciiExt;
use serialize::hex::ToHex;

/// A basic color struct for general color use
/// made of red, green, blue and alpha elements.
pub struct Color(pub [f32, ..4]);

impl Color {

    /// Basic constructor for a Color struct.
    pub fn new(r: f32, g: f32, b: f32, a: f32) -> Color {
        Color([r, g, b, a])
    }

    /// Returns the red component of the color.
    #[inline(always)]
    pub fn r(&self) -> f32 {
        let &Color(c) = self;
        c[0]
    }

    /// Returns the green component of the color.
    #[inline(always)]
    pub fn g(&self) -> f32 {
        let &Color(c) = self;
        c[1]
    }

    /// Returns the blue component of the color.
    #[inline(always)]
    pub fn b(&self) -> f32 {
        let &Color(c) = self;
        c[2]
    }

    /// Sets the red component of the color.
    #[inline(always)]
    pub fn set_r(&mut self, r: f32) {
        let &Color(ref mut c) = self;
        c[0] = r;
    }

    /// Sets the green component of the color.
    #[inline(always)]
    pub fn set_g(&mut self, g: f32) {
        let &Color(ref mut c) = self;
        c[1] = g;
    }

    /// Sets the blue component of the color.
    #[inline(always)]
    pub fn set_b(&mut self, b: f32) {
        let &Color(ref mut c) = self;
        c[2] = b;
    }

    /// Sets the alpha component of the color.
    #[inline(always)]
    pub fn set_a(&mut self, a: f32) {
        let &Color(ref mut c) = self;
        c[3] = a;
    }

    /// Returns the alpha component of the color.
    #[inline(always)]
    pub fn a(&self) -> f32 {
        let &Color(c) = self;
        c[3]
    }

    /// Basic constructor for a Black Color struct.
    pub fn black() -> Color {
        Color([0f32, 0f32, 0f32, 1f32])
    }

    /// Basic constructor for a White Color struct.
    pub fn white() -> Color {
        Color([1f32, 1f32, 1f32, 1f32])
    }

    /// Return color as a vector.
    pub fn as_vec(&self) -> Vec<f32> {
        vec![self.r(), self.g(), self.b(), self.a()]
    }

    /// Return color as a tuple.
    pub fn as_tuple(&self) -> (f32, f32, f32, f32) {
        let &Color(c) = self;
        (c[0], c[1], c[2], c[3])
    }

    /// Clamp the Color's values between 0f32 and 1f32.
    fn clamp(c: Color) -> Color {
        Color([
            clampf32(c.r()), 
            clampf32(c.g()), 
            clampf32(c.b()), 
            clampf32(c.a())
        ])
    }

    /// Return a highlighted version of the current Color.
    pub fn highlighted(&self) -> Color {
        let luminance = self.luminance();
        let (r, g, b) = {
            if luminance > 0.8 {
                (self.r() - 0.2,
                 self.g() - 0.2,
                 self.b() - 0.2)
            }
            else if luminance < 0.2 {
                (self.r() + 0.2,
                 self.g() + 0.2,
                 self.b() + 0.2)
            }
            else {
                (clampf32((1f32 - self.r()) * 0.5f32 * self.r() + self.r()),
                 clampf32((1f32 - self.g()) * 0.1f32 * self.g() + self.g()),
                 clampf32((1f32 - self.b()) * 0.1f32 * self.b() + self.b()))
            }
        };
        let a = clampf32((1f32 - self.a()) * 0.5f32 + self.a());
        Color::new(r, g, b, a)
    }

    /// Return a clicked version of the current Color.
    pub fn clicked(&self) -> Color {
        let luminance = self.luminance();
        let (r, g, b) = {
            if luminance > 0.8 {
                (self.r(),
                 self.g() - 0.2,
                 self.b() - 0.2)
            }
            else if luminance < 0.2 {
                (self.r() + 0.4,
                 self.g() + 0.2,
                 self.b() + 0.2)
            }
            else {
                (clampf32((1f32 - self.r()) * 0.75f32 + self.r()),
                 clampf32((1f32 - self.g()) * 0.25f32 + self.g()),
                 clampf32((1f32 - self.b()) * 0.25f32 + self.b()))
            }
        };
        let a = clampf32((1f32 - self.a()) * 0.75f32 + self.a());
        Color::new(r, g, b, a)
    }

    /// Return a random color.
    pub fn random() -> Color {
        let r = random::<f32>();
        let g = random::<f32>();
        let b = random::<f32>();
        let a = 1f32;
        Color::new(r, g, b, a)
    }

    /// Return an inverted version of the color.
    pub fn invert(&self) -> Color {
        let r = abs(1f32 - self.r());
        let g = abs(1f32 - self.g());
        let b = abs(1f32 - self.b());
        Color::new(r, g, b, self.a())
    }

    /// Return either black or white, depending which contrasts
    /// the Color the most. This will be useful for determining
    /// a readable color for text on any given background Color.
    pub fn plain_contrast(&self) -> Color {
        if self.luminance() > 0.5f32 { Color::black() }
        else { Color::white() }
    }

    /// Return the luminance of the color.
    pub fn luminance(&self) -> f32 {
        (self.r() + self.g() + self.b()) / 3f32
    }

    /// Return an array of the channels in this color
    /// clamped to [0..255]
    pub fn to_32_bit(&self) -> [u8, ..4] {
        [
            to_8_bit(self.r()),
            to_8_bit(self.g()),
            to_8_bit(self.b()),
            to_8_bit(self.a()),
        ]       
    }

    /// Return the hex representation of this color
    /// in the format #RRGGBBAA
    /// e.g. `Color(1.0, 0.0, 5.0, 1.0) == "#FF0080FF"`
    pub fn to_hex(&self) -> String {
        let vals = self.to_32_bit();
        // Hex colors are always uppercased
        let hex = vals.as_slice().to_hex().into_ascii_upper();
        format!("#{}", hex.as_slice())
    }
}

fn to_8_bit(chan: f32) -> u8 {
    let chan = clampf32(chan);
    (chan * 255.0) as u8
}

impl Clone for Color {
    fn clone(&self) -> Color {
        *self
    }
}

impl Default for Color {
    /// Default constructor for a Color struct.
    fn default() -> Color {
        Color([0.5, 0.8, 0.6, 1.0])
    }
}

impl Add<Color, Color> for Color {
    fn add(&self, rhs: &Color) -> Color {
        Color::clamp(
            Color([
                self.r() + rhs.r(), 
                self.g() + rhs.g(), 
                self.b() + rhs.b(), 
                self.a()
            ])
        )
    }
}

impl Sub<Color, Color> for Color {
    fn sub(&self, rhs: &Color) -> Color {
        Color::clamp(
            Color([
                self.r() - rhs.r(), 
                self.g() - rhs.g(), 
                self.b() - rhs.b(), 
                self.a()
            ])
        )
    }
}

impl Div<Color, Color> for Color {
    fn div(&self, rhs: &Color) -> Color {
        Color::clamp(
            Color([
                self.r() / rhs.r(), 
                self.g() / rhs.g(), 
                self.b() / rhs.b(), 
                self.a() / rhs.a(),
            ])
        )
    }
}

impl Mul<Color, Color> for Color {
    fn mul(&self, rhs: &Color) -> Color {
        Color::clamp(
            Color([
                self.r() * rhs.r(), 
                self.g() * rhs.g(), 
                self.b() * rhs.b(), 
                self.a() * rhs.a(),
            ])
        )
    }
}

<<<<<<< HEAD
/// A trait used for "colorable" widget context types.
pub trait Colorable<'a> {
    fn color(self, r: f32, g: f32, b: f32, a: f32) -> Self;
}
=======
impl Show for Color {
    fn fmt(&self, fmt: &mut Formatter) -> Result<(), FormatError> {
        let hex = self.to_hex(); 
        fmt.pad(hex.as_slice())
    }
}
>>>>>>> 7f55a59c
<|MERGE_RESOLUTION|>--- conflicted
+++ resolved
@@ -275,16 +275,14 @@
     }
 }
 
-<<<<<<< HEAD
-/// A trait used for "colorable" widget context types.
-pub trait Colorable<'a> {
-    fn color(self, r: f32, g: f32, b: f32, a: f32) -> Self;
-}
-=======
 impl Show for Color {
     fn fmt(&self, fmt: &mut Formatter) -> Result<(), FormatError> {
         let hex = self.to_hex(); 
         fmt.pad(hex.as_slice())
     }
 }
->>>>>>> 7f55a59c
+
+/// A trait used for "colorable" widget context types.
+pub trait Colorable<'a> {
+    fn color(self, r: f32, g: f32, b: f32, a: f32) -> Self;
+}
